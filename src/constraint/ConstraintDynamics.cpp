--- conflicted
+++ resolved
@@ -48,7 +48,6 @@
     for (int i = 0; i < mSkels.size(); i++) {
         if (mSkels[i]->getImmobileState())
             continue;
-<<<<<<< HEAD
 
         for (int j = 0; j < mSkels[i]->getNumJoints(); j++) {
             dynamics::Joint* joint = mSkels[i]->getJoint(j);
@@ -69,19 +68,6 @@
                     mLimitingDofIndex.push_back(-(mIndices[i] + genCoord->getSkeletonIndex() + 1));
                     //      cout << "Skeleton " << i << " Dof " << j << " hits lower bound" << endl;
                 }
-=======
-        for (int j = 0; j < mSkels[i]->getNumGenCoords(); j++) {
-            double val = mSkels[i]->getGenCoord(j)->get_q();
-            double ub = mSkels[i]->getGenCoord(j)->get_qMax();
-            double lb = mSkels[i]->getGenCoord(j)->get_qMin();
-            if (val >= ub){
-                mLimitingDofIndex.push_back(mIndices[i] + j + 1);
-                //        cout << "Skeleton " << i << " Dof " << j << " hits upper bound" << endl;
-            }
-            if (val <= lb){
-                mLimitingDofIndex.push_back(-(mIndices[i] + j + 1));
-                //      cout << "Skeleton " << i << " Dof " << j << " hits lower bound" << endl;
->>>>>>> 6d662bf4
             }
         }
     }
